<<<<<<< HEAD
import subprocess
import unittest
=======
import argparse
import io
import os
import unittest
from unittest import mock

import numpy
import toml

import pyKVFinder

DATADIR = os.path.join(os.path.dirname(pyKVFinder.__file__), "data")
>>>>>>> 80522028


class TestCLI(unittest.TestCase):
    @mock.patch(
        "argparse.ArgumentParser.parse_args",
        return_value=argparse.Namespace(
            input=os.path.join(DATADIR, "tests", "1FMO.pdb"),
            verbose=False,
            base_name=None,
            output_directory=os.path.join(DATADIR, "tests", "output"),
            model=None,
            nthreads=11,
            dictionary=os.path.join(DATADIR, "vdw.dat"),
            step=0.6,
            probe_in=1.4,
            probe_out=4.0,
            volume_cutoff=5.0,
            removal_distance=2.4,
            surface="SES",
            ignore_backbone=False,
            depth=False,
            plot_frequencies=False,
            hydropathy=False,
            box=None,
            ligand=None,
            ligand_cutoff=5.0,
        ),
    )
    def test_standard_mode(self, _):
        # Run pyKVFinder CLI with standard mode
        # $ pyKVFinder <.pdb>
        self.assertEqual(pyKVFinder.main.cli(), 0)

    @mock.patch(
        "argparse.ArgumentParser.parse_args",
        return_value=argparse.Namespace(
            input=os.path.join(DATADIR, "tests", "1FMO.xyz"),
            verbose=False,
            base_name=None,
            output_directory=os.path.join(DATADIR, "tests", "output"),
            model=None,
            nthreads=11,
            dictionary=os.path.join(DATADIR, "vdw.dat"),
            step=0.6,
            probe_in=1.4,
            probe_out=4.0,
            volume_cutoff=5.0,
            removal_distance=2.4,
            surface="SES",
            ignore_backbone=False,
            depth=False,
            plot_frequencies=False,
            hydropathy=False,
            box=None,
            ligand=None,
            ligand_cutoff=5.0,
        ),
    )
    def test_standard_mode_with_xyz(self, _):
        # Run pyKVFinder CLI with standard mode
        # $ pyKVFinder <.pdb>
        self.assertEqual(pyKVFinder.main.cli(), 0)

    @mock.patch(
        "argparse.ArgumentParser.parse_args",
        return_value=argparse.Namespace(
            input=os.path.join(DATADIR, "tests", "1FMO.pdb"),
            verbose=False,
            base_name=None,
            output_directory=os.path.join(DATADIR, "tests", "output"),
            model=None,
            nthreads=11,
            dictionary=os.path.join(DATADIR, "vdw.dat"),
            step=0.6,
            probe_in=1.4,
            probe_out=4.0,
            volume_cutoff=5.0,
            removal_distance=2.4,
            surface="SES",
            ignore_backbone=False,
            depth=False,
            plot_frequencies=False,
            hydropathy=False,
            box=os.path.join(DATADIR, "tests", "custom-box.toml"),
            ligand=None,
            ligand_cutoff=5.0,
        ),
    )
    def test_custom_box_mode(self, _):
        # Run pyKVFinder CLI with box mode
        # $ pyKVFinder <.pdb> -B <.toml>
        # - custom_box.toml
        # >>> [box]
        # >>> p1 = [x1, y1, z1]
        # >>> p2 = [x2, y2, z2]
        # >>> p3 = [x3, y3, z3]
        # >>> p4 = [x4, y4, z4]
        self.assertEqual(pyKVFinder.main.cli(), 0)

    @mock.patch(
        "argparse.ArgumentParser.parse_args",
        return_value=argparse.Namespace(
            input=os.path.join(DATADIR, "tests", "1FMO.pdb"),
            verbose=False,
            base_name=None,
            output_directory=os.path.join(DATADIR, "tests", "output"),
            model=None,
            nthreads=11,
            dictionary=os.path.join(DATADIR, "vdw.dat"),
            step=0.6,
            probe_in=1.4,
            probe_out=4.0,
            volume_cutoff=5.0,
            removal_distance=2.4,
            surface="SES",
            ignore_backbone=False,
            depth=False,
            plot_frequencies=False,
            hydropathy=False,
            box=os.path.join(DATADIR, "tests", "residues-box.toml"),
            ligand=None,
            ligand_cutoff=5.0,
        ),
    )
    def test_residues_box_mode(self, _):
        # - residues_box.toml
        # >>> [box]
        # >>> residues = [ ["resnum", "chain", "resname",], ["resnum", "chain",
        # ... "resname"], ]
        # >>> padding =  3.5
        self.assertEqual(pyKVFinder.main.cli(), 0)

    @mock.patch(
        "argparse.ArgumentParser.parse_args",
        return_value=argparse.Namespace(
            input=os.path.join(DATADIR, "tests", "1FMO.pdb"),
            verbose=False,
            base_name=None,
            output_directory=os.path.join(DATADIR, "tests", "output"),
            model=None,
            nthreads=11,
            dictionary=os.path.join(DATADIR, "vdw.dat"),
            step=0.6,
            probe_in=1.4,
            probe_out=4.0,
            volume_cutoff=5.0,
            removal_distance=2.4,
            surface="SES",
            ignore_backbone=False,
            depth=False,
            plot_frequencies=False,
            hydropathy=False,
            box=None,
            ligand=os.path.join(DATADIR, "tests", "ADN.pdb"),
            ligand_cutoff=5.0,
        ),
    )
    def test_ligand_mode(self, _):
        # Run pyKVFinder CLI with ligand mode
        # $ pyKVFinder <.pdb> -L <.pdb>
        self.assertEqual(pyKVFinder.main.cli(), 0)

    @mock.patch(
        "argparse.ArgumentParser.parse_args",
        return_value=argparse.Namespace(
            input=os.path.join(DATADIR, "tests", "1FMO.pdb"),
            verbose=False,
            base_name=None,
            output_directory=os.path.join(DATADIR, "tests", "output"),
            model=None,
            nthreads=11,
            dictionary=os.path.join(DATADIR, "vdw.dat"),
            step=0.6,
            probe_in=1.4,
            probe_out=4.0,
            volume_cutoff=5.0,
            removal_distance=2.4,
            surface="SES",
            ignore_backbone=False,
            depth=False,
            plot_frequencies=False,
            hydropathy=False,
            box=None,
            ligand=os.path.join(DATADIR, "tests", "ADN.xyz"),
            ligand_cutoff=5.0,
        ),
    )
    def test_ligand_mode_with_xyz(self, _):
        # Run pyKVFinder CLI with ligand mode
        # $ pyKVFinder <.pdb> -L <.pdb>
        self.assertEqual(pyKVFinder.main.cli(), 0)

    @mock.patch(
        "argparse.ArgumentParser.parse_args",
        return_value=argparse.Namespace(
            input=os.path.join(DATADIR, "tests", "1FMO.pdb"),
            verbose=False,
            base_name=None,
            output_directory=os.path.join(DATADIR, "tests", "output"),
            model=None,
            nthreads=11,
            dictionary=os.path.join(DATADIR, "vdw.dat"),
            step=0.6,
            probe_in=1.4,
            probe_out=4.0,
            volume_cutoff=5.0,
            removal_distance=2.4,
            surface="SES",
            ignore_backbone=False,
            depth=False,
            plot_frequencies=False,
            hydropathy="EisenbergWeiss",
            box=None,
            ligand=None,
            ligand_cutoff=5.0,
        ),
    )
    def test_hydropathy_mode(self, _):
        # Run pyKVFinder CLI with hydropathy mode
        # $ pyKVFinder <.pdb> --hydropathy
        self.assertEqual(pyKVFinder.main.cli(), 0)

    @mock.patch(
        "argparse.ArgumentParser.parse_args",
        return_value=argparse.Namespace(
            input=os.path.join(DATADIR, "tests", "1FMO.pdb"),
            verbose=False,
            base_name=None,
            output_directory=os.path.join(DATADIR, "tests", "output"),
            model=None,
            nthreads=11,
            dictionary=os.path.join(DATADIR, "vdw.dat"),
            step=0.6,
            probe_in=1.4,
            probe_out=4.0,
            volume_cutoff=5.0,
            removal_distance=2.4,
            surface="SES",
            ignore_backbone=False,
            depth=True,
            plot_frequencies=True,
            hydropathy=False,
            box=None,
            ligand=None,
            ligand_cutoff=5.0,
        ),
    )
    def test_plot_frequencies(self, _):
        # Run pyKVFinder CLI with depth mode
        # $ pyKVFinder <.pdb> --depth
        self.assertEqual(pyKVFinder.main.cli(), 0)

    @mock.patch(
            "argparse.ArgumentParser.parse_args",
            return_value=argparse.Namespace(
                input=os.path.join(DATADIR, "tests", "1FMO.pdb"),
                verbose=False,
                base_name=None,
                output_directory=os.path.join(DATADIR, "tests", "output"),
                model=None,
                nthreads=11,
                dictionary=os.path.join(DATADIR, "vdw.dat"),
                step=0.6,
                probe_in=1.4,
                probe_out=4.0,
                volume_cutoff=1000000,  # Force ncav = 0
                removal_distance=2.4,
                surface="SES",
                ignore_backbone=False,
                depth=True,
                plot_frequencies=True,
                hydropathy=False,
                box=None,
                ligand=None,
                ligand_cutoff=5.0,
            ),
        )
    def test_no_cavities_detected(self, _):
        # Run pyKVFinder CLI with depth mode
        # $ pyKVFinder <.pdb> --depth
        with mock.patch("sys.stdout", new_callable=io.StringIO) as stdout:
            self.assertEqual(pyKVFinder.main.cli(), 0)
        self.assertEqual(stdout.getvalue().split('\n')[1], "> No cavities detected!")

    @mock.patch(
        "argparse.ArgumentParser.parse_args",
        return_value=argparse.Namespace(
            input=os.path.join(DATADIR, "tests", "1FMO.pdb"),
            verbose=False,
            base_name=None,
            output_directory=os.path.join(DATADIR, "tests", "output"),
            model=None,
            nthreads=11,
            dictionary=os.path.join(DATADIR, "vdw.dat"),
            step=0.6,
            probe_in=1.4,
            probe_out=4.0,
            volume_cutoff=5.0,
            removal_distance=2.4,
            surface="SES",
            ignore_backbone=False,
            depth=True,
            plot_frequencies=False,
            hydropathy=False,
            box=None,
            ligand=None,
            ligand_cutoff=5.0,
        ),
    )
    def test_depth_mode(self, _):
        # Run pyKVFinder CLI with depth mode
        # $ pyKVFinder <.pdb> --depth
        self.assertEqual(pyKVFinder.main.cli(), 0)

    @mock.patch(
        "argparse.ArgumentParser.parse_args",
        return_value=argparse.Namespace(
            input="non-existing.pdb",
            verbose=False,
            base_name=None,
            output_directory=os.path.join(DATADIR, "tests", "output"),
            model=None,
            nthreads=11,
            dictionary=os.path.join(DATADIR, "vdw.dat"),
            step=0.6,
            probe_in=1.4,
            probe_out=4.0,
            volume_cutoff=5.0,
            removal_distance=2.4,
            surface="SES",
            ignore_backbone=False,
            depth=False,
            plot_frequencies=False,
            hydropathy=False,
            box=None,
            ligand=None,
            ligand_cutoff=5.0,
        ),
    )
    def test_non_existing_receptor(self, _):
        # non-existing <.pdb>
        # $ pyKVFinder non-existing.pdb
        self.assertRaises(FileNotFoundError, pyKVFinder.main.cli)  # FileNotFoundError

    @mock.patch(
        "argparse.ArgumentParser.parse_args",
        return_value=argparse.Namespace(
            input=os.path.join(DATADIR, "tests", "1FMO.pdb"),
            verbose=False,
            base_name=None,
            output_directory=os.path.join(DATADIR, "tests", "output"),
            model=None,
            nthreads=11,
            dictionary=os.path.join(DATADIR, "vdw.dat"),
            step=0.6,
            probe_in=1.4,
            probe_out="string",
            volume_cutoff=5.0,
            removal_distance=2.4,
            surface="SES",
            ignore_backbone=False,
            depth=False,
            plot_frequencies=False,
            hydropathy=False,
            box=None,
            ligand=None,
            ligand_cutoff=5.0,
        ),
    )
    def test_invalid_float(self, _):
        # bad float (step, probe_in, probe_out, removal_distance, volume_cutoff, ligand_cutoff)
        # $ pyKVFinder -o string
        self.assertRaises(TypeError, pyKVFinder.main.cli)  # TypeError

    @mock.patch(
        "argparse.ArgumentParser.parse_args",
        return_value=argparse.Namespace(
            input=os.path.join(DATADIR, "tests", "1FMO.pdb"),
            verbose=False,
            base_name=None,
            output_directory=os.path.join(DATADIR, "tests", "output"),
            model=None,
            nthreads=11,
            dictionary=os.path.join(DATADIR, "vdw.dat"),
            step=0.6,
            probe_in=1.4,
            probe_out=4.0,
            volume_cutoff=5.0,
            removal_distance=2.4,
            surface="A",
            ignore_backbone=False,
            depth=False,
            plot_frequencies=False,
            hydropathy=False,
            box=None,
            ligand=None,
            ligand_cutoff=5.0,
        ),
    )
    def test_invalid_surface(self, _):
        # bad surface
        # $ pyKVFinder -S A
        # self.assertEqual(pyKVFinder.main.cli(), 2)  # argparse.ArgumentTypeError
        self.assertRaises(ValueError, pyKVFinder.main.cli)  # ValueError

    @mock.patch(
        "argparse.ArgumentParser.parse_args",
        return_value=argparse.Namespace(
            input=os.path.join(DATADIR, "tests", "1FMO.pdb"),
            verbose=False,
            base_name=None,
            output_directory=os.path.join(DATADIR, "tests", "output"),
            model=None,
            nthreads=11,
            dictionary=os.path.join(DATADIR, "vdw.dat"),
            step=0.6,
            probe_in=1.4,
            probe_out=4.0,
            volume_cutoff=5.0,
            removal_distance=2.4,
            surface="SES",
            ignore_backbone=False,
            depth=False,
            plot_frequencies=False,
            hydropathy=False,
            box=None,
            ligand="non-existing.pdb",
            ligand_cutoff=5.0,
        ),
    )
    def test_non_existing_ligand(self, _):
        # bad surface
        # $ pyKVFinder -L non-existing.pdb
        self.assertRaises(FileNotFoundError, pyKVFinder.main.cli)  # FileNotFoundError

    @mock.patch(
        "argparse.ArgumentParser.parse_args",
        return_value=argparse.Namespace(
            input=os.path.join(DATADIR, "tests", "1FMO.pdb"),
            verbose=False,
            base_name=None,
            output_directory=os.path.join(DATADIR, "tests", "output"),
            model=None,
            nthreads=11,
            dictionary=os.path.join(DATADIR, "vdw.dat"),
            step=0.6,
            probe_in=1.4,
            probe_out=4.0,
            volume_cutoff=5.0,
            removal_distance=2.4,
            surface="SES",
            ignore_backbone=False,
            depth=False,
            plot_frequencies=False,
            hydropathy="non-existing-dictionary.dat",
            box=None,
            ligand=None,
            ligand_cutoff=5.0,
        ),
    )
    def test_non_existing_hydropathy_file(self, _):
        # bad surface
        # $ pyKVFinder --hydopathy non-existing-dictionary.dat
        self.assertRaises(FileNotFoundError, pyKVFinder.main.cli)  # FileNotFoundError

    @mock.patch(
        "argparse.ArgumentParser.parse_args",
        return_value=argparse.Namespace(
            input=os.path.join(DATADIR, "tests", "1FMO.pdb"),
            verbose=False,
            base_name=None,
            output_directory=os.path.join(DATADIR, "tests", "output"),
            model=None,
            nthreads=11,
            dictionary=os.path.join(DATADIR, "vdw.dat"),
            step=0.6,
            probe_in=1.4,
            probe_out=4.0,
            volume_cutoff=5.0,
            removal_distance=2.4,
            surface="SES",
            ignore_backbone=False,
            depth=False,
            plot_frequencies=False,
            hydropathy=os.path.join(DATADIR, "tests", "1FMO.pdb"),
            box=None,
            ligand=None,
            ligand_cutoff=5.0,
        ),
    )
    def test_invalid_hydropathy_file(self, _):
        # bad surface
        # $ pyKVFinder --hydopathy <.pdb>
        self.assertRaises(
            toml.decoder.TomlDecodeError, pyKVFinder.main.cli
        )  # toml.decoder.TomlDecodeError<|MERGE_RESOLUTION|>--- conflicted
+++ resolved
@@ -1,7 +1,3 @@
-<<<<<<< HEAD
-import subprocess
-import unittest
-=======
 import argparse
 import io
 import os
@@ -14,7 +10,6 @@
 import pyKVFinder
 
 DATADIR = os.path.join(os.path.dirname(pyKVFinder.__file__), "data")
->>>>>>> 80522028
 
 
 class TestCLI(unittest.TestCase):
