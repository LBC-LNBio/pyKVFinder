--- conflicted
+++ resolved
@@ -15,21 +15,6 @@
     return repeatHelper
 
 
-<<<<<<< HEAD
-PYKVFINDER_TESTS_DIR = os.path.join(
-    os.path.dirname(pyKVFinder.__file__), "data", "tests"
-)
-
-
-class TestCavityDetectionAndCharacterization(unittest.TestCase):
-    def setUp(self):
-        self.vdw = os.path.join(os.path.dirname(pyKVFinder.__file__), "data", "vdw.dat")
-        self.pdb = os.path.join(PYKVFINDER_TESTS_DIR, "1FMO.pdb")
-        self.xyz = os.path.join(PYKVFINDER_TESTS_DIR, "1FMO.xyz")
-        self.ligand = os.path.join(PYKVFINDER_TESTS_DIR, "ADN.pdb")
-        self.residues_box = os.path.join(PYKVFINDER_TESTS_DIR, "residues-box.toml")
-        self.custom_box = os.path.join(PYKVFINDER_TESTS_DIR, "custom-box.toml")
-=======
 DATADIR = os.path.join(os.path.dirname(pyKVFinder.__file__), "data")
 
 
@@ -41,7 +26,6 @@
         self.ligand = os.path.join(DATADIR, "tests", "ADN.pdb")
         self.residues_box = os.path.join(DATADIR, "tests", "residues-box.toml")
         self.custom_box = os.path.join(DATADIR, "tests", "custom-box.toml")
->>>>>>> 80522028
         self.cavity = os.path.join(
             os.path.dirname(pyKVFinder.__file__),
             "data",
@@ -149,11 +133,7 @@
     def test_detect(self):
         self.assertEqual(self.cavities.max() - 1 > 0, True)
 
-<<<<<<< HEAD
-    @repeat(10)
-=======
     @repeat(1)
->>>>>>> 80522028
     def test_cavity_tags_within_bounds(self):
         # Check if cavity tags are within expeted bounds [-1, ncav+1]
         # Detection
@@ -195,12 +175,8 @@
         pyKVFinder.plot_frequencies(
             frequencies,
             os.path.join(
-<<<<<<< HEAD
-                PYKVFINDER_TESTS_DIR,
-=======
                 DATADIR,
                 "tests",
->>>>>>> 80522028
                 "output",
                 "barplots.pdf",
             ),
@@ -225,12 +201,8 @@
     def test_export(self):
         pyKVFinder.export(
             os.path.join(
-<<<<<<< HEAD
-                PYKVFINDER_TESTS_DIR,
-=======
                 DATADIR,
                 "tests",
->>>>>>> 80522028
                 "output",
                 "cavities-test.pdb",
             ),
@@ -242,24 +214,16 @@
     def test_write_results(self):
         pyKVFinder.write_results(
             os.path.join(
-<<<<<<< HEAD
-                PYKVFINDER_TESTS_DIR,
-=======
                 DATADIR,
                 "tests",
->>>>>>> 80522028
                 "output",
                 "results.toml",
             ),
             input=self.pdb,
             ligand=self.ligand,
             output=os.path.join(
-<<<<<<< HEAD
-                PYKVFINDER_TESTS_DIR,
-=======
                 DATADIR,
                 "tests",
->>>>>>> 80522028
                 "output",
                 "cavities-test.pdb",
             ),
@@ -277,7 +241,7 @@
 class TestMolecule(unittest.TestCase):
     def setUp(self):
         self.molecule = pyKVFinder.Molecule(
-            os.path.join(PYKVFINDER_TESTS_DIR, "ClO4.pdb")
+            os.path.join(DATADIR, "ClO4.pdb")
         )
 
     def test_vdw(self):
@@ -311,15 +275,10 @@
 
 class TestPackageWorkflow(unittest.TestCase):
     def setUp(self):
-<<<<<<< HEAD
-        # Pdb
-        self.pdb = os.path.join(PYKVFINDER_TESTS_DIR, "1FMO.pdb")
-=======
         # PDB
         self.pdb = os.path.join(DATADIR, "tests", "1FMO.pdb")
         # XYZ
         self.xyz = os.path.join(DATADIR, "tests", "1FMO.xyz")
->>>>>>> 80522028
         # Full workflow
         self.results = pyKVFinder.run_workflow(
             self.pdb,
@@ -354,9 +313,6 @@
     def test_ligand_mode(self):
         results = pyKVFinder.run_workflow(
             self.pdb,
-<<<<<<< HEAD
-            os.path.join(PYKVFINDER_TESTS_DIR, "ADN.pdb"),
-=======
             os.path.join(DATADIR, "tests", "ADN.pdb"),
         )
         self.assertEqual(results.ncav > 0, True)
@@ -365,7 +321,6 @@
         results = pyKVFinder.run_workflow(
             self.pdb,
             os.path.join(DATADIR, "tests", "ADN.xyz"),
->>>>>>> 80522028
         )
         self.assertEqual(results.ncav > 0, True)
 
@@ -373,12 +328,8 @@
         results = pyKVFinder.run_workflow(
             self.pdb,
             box=os.path.join(
-<<<<<<< HEAD
-                PYKVFINDER_TESTS_DIR,
-=======
                 DATADIR,
                 "tests",
->>>>>>> 80522028
                 "residues-box.toml",
             ),
         )
@@ -387,11 +338,7 @@
     def test_custom_box(self):
         results = pyKVFinder.run_workflow(
             self.pdb,
-<<<<<<< HEAD
-            box=os.path.join(PYKVFINDER_TESTS_DIR, "custom-box.toml"),
-=======
             box=os.path.join(DATADIR, "tests", "custom-box.toml"),
->>>>>>> 80522028
         )
         self.assertEqual(results.ncav, 1)
 
@@ -441,69 +388,6 @@
         )
         # export
         self.results.export(
-<<<<<<< HEAD
-            output=os.path.join(
-                PYKVFINDER_TESTS_DIR,
-                "output",
-                "cavities.pdb",
-            ),
-            output_hydropathy=os.path.join(
-                PYKVFINDER_TESTS_DIR,
-                "output",
-                "hydropathy.pdb",
-            ),
-        )
-        # write
-        self.results.write(
-            fn=os.path.join(
-                PYKVFINDER_TESTS_DIR,
-                "output",
-                "results.toml",
-            ),
-            output=os.path.join(
-                PYKVFINDER_TESTS_DIR,
-                "output",
-                "cavities.pdb",
-            ),
-            output_hydropathy=os.path.join(
-                PYKVFINDER_TESTS_DIR,
-                "output",
-                "hydropathy.pdb",
-            ),
-        )
-        # plot_frequencies
-        self.results.plot_frequencies(
-            pdf=os.path.join(
-                PYKVFINDER_TESTS_DIR,
-                "output",
-                "barplots.pdf",
-            )
-        )
-        # export_all
-        self.results.export_all(
-            fn=os.path.join(
-                PYKVFINDER_TESTS_DIR,
-                "output",
-                "results.toml",
-            ),
-            output=os.path.join(
-                PYKVFINDER_TESTS_DIR,
-                "output",
-                "cavities.pdb",
-            ),
-            output_hydropathy=os.path.join(
-                PYKVFINDER_TESTS_DIR,
-                "output",
-                "hydropathy.pdb",
-            ),
-            include_frequencies_pdf=True,
-            pdf=os.path.join(
-                PYKVFINDER_TESTS_DIR,
-                "output",
-                "barplots.pdf",
-            ),
-        )
-=======
             output=output,
             output_hydropathy=output_hydropathy,
         )
@@ -592,5 +476,4 @@
         self.assertEqual(os.path.exists(output_hydropathy), True)
         os.remove(output_hydropathy)
         self.assertEqual(os.path.exists(pdf), True)
-        os.remove(pdf)
->>>>>>> 80522028
+        os.remove(pdf)