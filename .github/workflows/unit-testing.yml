--- conflicted
+++ resolved
@@ -14,21 +14,6 @@
       matrix:
         python-version: ["3.8", "3.9", "3.10", "3.11"]
     steps:
-<<<<<<< HEAD
-      - uses: actions/checkout@v3
-      - name: Set up Python ${{ matrix.python-version }}
-        uses: actions/setup-python@v4
-        with:
-          python-version: ${{ matrix.python-version }}
-      - name: Install dependencies
-        run: |
-          python -m pip install --upgrade pip
-          if [ -f requirements.txt ]; then pip install -r requirements.txt; fi
-          pip install .
-      - name: Test with unittest
-        run: |
-          python -m unittest discover -vs tests/unit
-=======
       - name: Checkout repository
         uses: actions/checkout@v3
 
@@ -45,5 +30,4 @@
 
       - name: Test with pytest
         run: |
-          pytest tests/unit -v
->>>>>>> 80522028
+          pytest tests/unit -v